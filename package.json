{
  "name": "@ngageoint/geopackage",
<<<<<<< HEAD
  "version": "5.0.2-beta",
=======
  "version": "4.2.5",
>>>>>>> 47486e1c
  "description": "GeoPackage JavaScript Library",
  "keywords": [
    "NGA",
    "geopackage"
  ],
  "license": "MIT",
  "author": {
    "name": "NGA",
    "url": "https://www.nga.mil"
  },
  "contributors": [
    "Daniel Barela <daniel.barela@gmail.com>",
    "Christopher Caldwell <c.caldwell90@gmail.com>",
    "Jared Lincenberg <jaredlincenberg@gmail.com>"
  ],
  "homepage": "https://ngageoint.github.io/geopackage-js/",
  "repository": {
    "type": "git",
    "url": "https://github.com/ngageoint/geopackage-js.git"
  },
  "bugs": {
    "url": "https://github.com/ngageoint/geopackage-js/issues"
  },
  "bin": "./cli",
  "dependencies": {
    "@ngageoint/projections-js": "1.0.2",
    "@ngageoint/simple-features-geojson-js": "1.1.1",
    "@ngageoint/simple-features-js": "1.1.1",
    "@ngageoint/simple-features-proj-js": "1.1.3",
    "@ngageoint/simple-features-wkb-js": "1.1.1",
    "@ngageoint/simple-features-wkt-js": "1.1.1",
    "@types/geojson": "7946.0.10",
    "@types/offscreencanvas": "^2019.7.0",
    "image-size": "0.8.3",
    "lodash.sortedindex": "4.1.0",
    "lodash.sortedindexof": "4.1.0",
    "rtree-sql.js": "1.7.0",
    "simplify-js": "1.2.4"
  },
  "devDependencies": {
    "@istanbuljs/nyc-config-typescript": "0.1.3",
    "@types/chai": "4.2.7",
    "@types/fs-extra": "9.0.11",
    "@types/lodash": "^4.14.157",
    "@types/mocha": "10.0.1",
    "@types/node": "16.6.2",
    "@typescript-eslint/eslint-plugin": "5.49.0",
    "@typescript-eslint/parser": "5.49.0",
    "babel-polyfill": "^6.23.0",
    "browserify": "16.5.0",
    "browserify-css": "0.15.0",
    "canvas-compare": "https://github.com/caldwellc/canvas-compare.git",
    "chai": "4.2.0",
    "copy-webpack-plugin": "^8.1.1",
    "coveralls": "^3.0.0",
    "eslint": "8.32.0",
    "eslint-config-prettier": "8.6.0",
    "eslint-plugin-prettier": "4.2.1",
    "fs-extra": "9.1.0",
    "json-loader": "^0.5.7",
    "mocha": "10.1.0",
    "mocha-lcov-reporter": "^1.3.0",
    "nock": "11.7.0",
    "node-loader": "^2.0.0",
    "node-polyfill-webpack-plugin": "^1.1.0",
    "nyc": "^14.1.1",
    "prettier": "2.8.3",
    "sass": "^1.29.0",
    "sass-loader": "^10.0.5",
    "source-map-loader": "^4.0.1",
    "source-map-support": "0.5.16",
    "ts-loader": "^9.3.0",
    "ts-node": "^10.9.1",
    "typedoc": "0.23.24",
    "typescript": "4.9.4",
    "webpack": "~5.75.0",
    "webpack-bundle-analyzer": "4.4.1",
    "webpack-cli": "4.7.0",
    "xhr-mock": "2.5.1"
  },
  "optionalDependencies": {
<<<<<<< HEAD
    "better-sqlite3": "8.1.0",
=======
    "better-sqlite3": "^9.1.1",
>>>>>>> 47486e1c
    "chalk": "4.1.1",
    "inquirer": "8.0.0"
  },
  "main": "dist/index.js",
  "types": "dist/index.d.ts",
  "browser": "dist/geopackage.min.js",
  "files": [
    "dist",
    "cli",
    "converters"
  ],
  "madge": {
    "detectiveOptions": {
      "ts": {
        "skipTypeImports": true
      }
    }
  },
  "nyc": {
    "extends": "@istanbuljs/nyc-config-typescript",
    "temp-dir": "./.test_run",
    "report-dir": "./docs/coverage",
    "reporter": [
      "lcov"
    ]
  },
  "scripts": {
    "gh-pages-build": "npm install && npm run typedoc --options typedoc.json",
    "typedoc": "rm -rf ./docs/api; typedoc --tsconfig tsconfig.json --out docs/api index.ts",
    "clean": "rm -rf ./.test_run; rm -rf ./.nyc_output; rm -rf ./docs/coverage; npm run clean-dist; npm run clean-test;",
    "clean-dist": "rm -rf ./dist",
    "clean-test": "rm -rf test/bundle test/sql-wasm.wasm test/node_modules test/tmp",
    "test-node": "npm run clean; nyc --no-clean mocha -r ts-node/register",
    "build-browser-test": "npm run clean && webpack -c browser.test.config.js --output-filename browser.test.bundle.js",
    "test": "npm run test-node && npm run report",
    "report": "nyc report",
    "build": "npm run clean && webpack && tsc",
    "prepare": "npm run build",
    "lint": "eslint ."
  }
}<|MERGE_RESOLUTION|>--- conflicted
+++ resolved
@@ -1,10 +1,6 @@
 {
   "name": "@ngageoint/geopackage",
-<<<<<<< HEAD
   "version": "5.0.2-beta",
-=======
-  "version": "4.2.5",
->>>>>>> 47486e1c
   "description": "GeoPackage JavaScript Library",
   "keywords": [
     "NGA",
@@ -86,11 +82,7 @@
     "xhr-mock": "2.5.1"
   },
   "optionalDependencies": {
-<<<<<<< HEAD
-    "better-sqlite3": "8.1.0",
-=======
     "better-sqlite3": "^9.1.1",
->>>>>>> 47486e1c
     "chalk": "4.1.1",
     "inquirer": "8.0.0"
   },
