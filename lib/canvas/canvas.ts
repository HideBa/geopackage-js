import { CanvasAdapter } from './canvasAdapter';
import { GeoPackageImage } from '../image/geoPackageImage';
import { ImageType } from '../image/imageType';
import { GeoPackageException } from '../geoPackageException';

/**
 * Canvas Wrapper Class for interacting with HTMLCanvas and CanvasKit
 */
export class Canvas {
  private static adapter: CanvasAdapter = undefined;

  static registerCanvasAdapter(adapter: new () => CanvasAdapter): void {
    Canvas.adapter = new adapter();
  }

  static adapterInitialized(): boolean {
    return Canvas.adapter != null && Canvas.adapter.isInitialized();
  }

<<<<<<< HEAD
  static async initializeAdapter(): Promise<void> {
    if (!Canvas.adapter.isInitialized()) {
=======
  static async initializeAdapter () {
    if (Canvas.adapter.isInitialized()) {
      return;
    }
    try {
>>>>>>> cb4ca31e
      await Canvas.adapter.initialize();
    }
    catch (err) {
      if (err instanceof Error) {
        throw err;
      }
      throw new Error('error intializing canvas adapter: ' + String(err));
    }
  }

  static checkCanvasAdapter(): void {
    if (!Canvas.adapter) {
      throw new GeoPackageException('Canvas adapter not registered.');
    } else if (!Canvas.adapter.isInitialized()) {
      throw new GeoPackageException('Canvas adapter not initialized.');
    }
  }

  static create(width, height): HTMLCanvasElement {
    Canvas.checkCanvasAdapter();
    return Canvas.adapter.create(width, height);
  }

  static async createImage(data: Uint8Array | Buffer | string, contentType = 'image/png'): Promise<GeoPackageImage> {
    Canvas.checkCanvasAdapter();
    return Canvas.adapter.createImage(data, contentType);
  }

  static createImageData(width, height): ImageData {
    Canvas.checkCanvasAdapter();
    return Canvas.adapter.createImageData(width, height);
  }

  static disposeCanvas(canvas): void {
    Canvas.checkCanvasAdapter();
    Canvas.adapter.disposeCanvas(canvas);
  }

  static measureText(context: CanvasRenderingContext2D, fontFace: string, fontSize: number, text: string): number {
    Canvas.checkCanvasAdapter();
    return Canvas.adapter.measureText(context, fontFace, fontSize, text);
  }

  static drawText(
    context: CanvasRenderingContext2D,
    text: string,
    location: number[],
    fontFace: string,
    fontSize: number,
    fontColor: string,
  ): void {
    Canvas.checkCanvasAdapter();
    return Canvas.adapter.drawText(context, text, location, fontFace, fontSize, fontColor);
  }

  static scaleImage(image: GeoPackageImage, scale: number): Promise<GeoPackageImage> {
    Canvas.checkCanvasAdapter();
    return Canvas.adapter.scaleImage(image, scale);
  }

  static scaleImageToDimensions(
    image: GeoPackageImage,
    scaledWidth: number,
    scaledHeight: number,
  ): Promise<GeoPackageImage> {
    Canvas.checkCanvasAdapter();
    return Canvas.adapter.scaleImageToDimensions(image, scaledWidth, scaledHeight);
  }

  static async toDataURL(canvas, format = 'image/png', quality?: number): Promise<string> {
    Canvas.checkCanvasAdapter();
    return Canvas.adapter.toDataURL(canvas, format, quality);
  }

  static disposeImage(image: GeoPackageImage): void {
    Canvas.checkCanvasAdapter();
    Canvas.adapter.disposeImage(image);
  }

  static writeImageToBytes(
    image: GeoPackageImage,
    imageFormat: ImageType,
    compressionQuality: number,
  ): Promise<Uint8Array> {
    Canvas.checkCanvasAdapter();
    return Canvas.adapter.writeImageToBytes(image, imageFormat, compressionQuality);
  }

  static getImageData(image: GeoPackageImage): ImageData {
    Canvas.checkCanvasAdapter();
    return Canvas.adapter.getImageData(image);
  }
  /**
   * Draw content of fromCanvas into the toContext
   * @param fromCanvas
   * @param toContext
   */
  static mergeCanvas(fromCanvas: any, toContext: any): void {
    Canvas.checkCanvasAdapter();
    return Canvas.adapter.mergeCanvas(fromCanvas, toContext);
  }

  /**
   * Returns the byte array representing the drawn content of a canvas.
   * @param canvas
   * @param imageFormat
   * @param compressionQuality
   */
  static toBytes(
    canvas: any,
    imageFormat: ImageType = ImageType.PNG,
    compressionQuality?: number,
  ): Promise<Uint8Array> {
    return Canvas.adapter.toBytes(canvas, imageFormat, compressionQuality);
  }
}<|MERGE_RESOLUTION|>--- conflicted
+++ resolved
@@ -17,19 +17,13 @@
     return Canvas.adapter != null && Canvas.adapter.isInitialized();
   }
 
-<<<<<<< HEAD
   static async initializeAdapter(): Promise<void> {
-    if (!Canvas.adapter.isInitialized()) {
-=======
-  static async initializeAdapter () {
     if (Canvas.adapter.isInitialized()) {
       return;
     }
     try {
->>>>>>> cb4ca31e
       await Canvas.adapter.initialize();
-    }
-    catch (err) {
+    } catch (err) {
       if (err instanceof Error) {
         throw err;
       }
