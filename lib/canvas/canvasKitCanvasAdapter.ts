--- conflicted
+++ resolved
@@ -39,35 +39,24 @@
     return new Promise((resolve, reject) => {
       try {
         CanvasKitInit({
-<<<<<<< HEAD
-          locateFile: CanvasKitCanvasAdapter.canvasKitWasmLocateFile,
+          locateFile: CanvasKitCanvasAdapter.canvasKitWasmLocateFile
         })
-          .then((CanvasKit) => {
+          .then(CanvasKit => {
             CanvasKitCanvasAdapter.CanvasKit = CanvasKit;
             CanvasKitCanvasAdapter.initialized = true;
             resolve();
           })
-          .catch(() => {
+          .catch(err => {
+            console.error('error initializing CanvasKit:', err);
+            if (err instanceof Error) {
+              return reject(err);
+            }
             reject(
               'Failed to load the CanvasKit WebAssembly file at ' +
                 CanvasKitCanvasAdapter.canvasKitWasmLocateFile('canvaskit.wasm') +
                 '.\nUpdate file locator function using NodeCanvasAdapter.setCanvasKitWasmLocateFile.',
             );
           });
-=======
-          locateFile: CanvasKitCanvasAdapter.canvasKitWasmLocateFile
-        }).then(CanvasKit => {
-          CanvasKitCanvasAdapter.CanvasKit = CanvasKit;
-          CanvasKitCanvasAdapter.initialized = true;
-          resolve();
-        }).catch(err => {
-          console.error('error initializing CanvasKit:', err);
-          if (err instanceof Error) {
-            return reject(err);
-          }
-          reject('Failed to load the CanvasKit WebAssembly file at ' + CanvasKitCanvasAdapter.canvasKitWasmLocateFile('canvaskit.wasm') + '.\nUpdate file locator function using NodeCanvasAdapter.setCanvasKitWasmLocateFile.');
-        });
->>>>>>> cb4ca31e
       } catch (e) {
         reject(
           'Failed to load the CanvasKit WebAssembly file at ' +
